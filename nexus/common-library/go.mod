// SPDX-FileCopyrightText: 2025 Intel Corporation
//
// SPDX-License-Identifier: Apache-2.0

module github.com/vmware-tanzu/graph-framework-for-microservices/common-library

go 1.23.0

toolchain go1.24.1

require (
<<<<<<< HEAD
	github.com/elliotchance/orderedmap v1.5.0
	github.com/gonvenience/bunt v1.4.0
	github.com/gonvenience/neat v1.3.15
	github.com/gonvenience/term v1.0.3
	github.com/gonvenience/text v1.0.8
	github.com/gonvenience/ytbx v1.4.7
	github.com/homeport/dyff v1.5.6
	github.com/lucasb-eyer/go-colorful v1.2.0
	github.com/onsi/ginkgo v1.16.5
	github.com/onsi/gomega v1.36.3
	github.com/sergi/go-diff v1.2.0
=======
	github.com/elliotchance/orderedmap v1.8.0
	github.com/gonvenience/bunt v1.4.1
	github.com/gonvenience/neat v1.3.16
	github.com/gonvenience/term v1.0.4
	github.com/gonvenience/text v1.0.9
	github.com/gonvenience/ytbx v1.4.7
	github.com/homeport/dyff v1.10.1
	github.com/lucasb-eyer/go-colorful v1.2.0
	github.com/onsi/ginkgo v1.16.5
	github.com/onsi/gomega v1.37.0
	github.com/sergi/go-diff v1.3.2-0.20230802210424-5b0b94c5c0d3
>>>>>>> ac96b401
	github.com/texttheater/golang-levenshtein v1.0.1
	gopkg.in/yaml.v3 v3.0.1
)

require (
<<<<<<< HEAD
	github.com/BurntSushi/toml v1.4.0 // indirect
	github.com/fsnotify/fsnotify v1.8.0 // indirect
	github.com/gonvenience/wrap v1.1.2 // indirect
	github.com/google/go-cmp v0.7.0 // indirect
	github.com/kr/pretty v0.2.0 // indirect
=======
	github.com/BurntSushi/toml v1.5.0 // indirect
	github.com/fsnotify/fsnotify v1.9.0 // indirect
	github.com/gonvenience/idem v0.0.2 // indirect
	github.com/google/go-cmp v0.7.0 // indirect
	github.com/kr/text v0.2.0 // indirect
>>>>>>> ac96b401
	github.com/mattn/go-ciede2000 v0.0.0-20170301095244-782e8c62fec3 // indirect
	github.com/mattn/go-isatty v0.0.20 // indirect
	github.com/mitchellh/go-ps v1.0.0 // indirect
	github.com/mitchellh/hashstructure v1.1.0 // indirect
	github.com/nxadm/tail v1.4.11 // indirect
	github.com/rogpeppe/go-internal v1.9.0 // indirect
	github.com/virtuald/go-ordered-json v0.0.0-20170621173500-b18e6e673d74 // indirect
<<<<<<< HEAD
	golang.org/x/net v0.37.0 // indirect
	golang.org/x/sync v0.12.0 // indirect
	golang.org/x/sys v0.31.0 // indirect
	golang.org/x/term v0.30.0 // indirect
	golang.org/x/text v0.23.0 // indirect
	google.golang.org/protobuf v1.36.6 // indirect
=======
	golang.org/x/net v0.38.0 // indirect
	golang.org/x/sync v0.13.0 // indirect
	golang.org/x/sys v0.32.0 // indirect
	golang.org/x/term v0.31.0 // indirect
	golang.org/x/text v0.24.0 // indirect
>>>>>>> ac96b401
	gopkg.in/tomb.v1 v1.0.0-20141024135613-dd632973f1e7 // indirect
	gopkg.in/yaml.v2 v2.4.0 // indirect
)<|MERGE_RESOLUTION|>--- conflicted
+++ resolved
@@ -9,19 +9,6 @@
 toolchain go1.24.1
 
 require (
-<<<<<<< HEAD
-	github.com/elliotchance/orderedmap v1.5.0
-	github.com/gonvenience/bunt v1.4.0
-	github.com/gonvenience/neat v1.3.15
-	github.com/gonvenience/term v1.0.3
-	github.com/gonvenience/text v1.0.8
-	github.com/gonvenience/ytbx v1.4.7
-	github.com/homeport/dyff v1.5.6
-	github.com/lucasb-eyer/go-colorful v1.2.0
-	github.com/onsi/ginkgo v1.16.5
-	github.com/onsi/gomega v1.36.3
-	github.com/sergi/go-diff v1.2.0
-=======
 	github.com/elliotchance/orderedmap v1.8.0
 	github.com/gonvenience/bunt v1.4.1
 	github.com/gonvenience/neat v1.3.16
@@ -33,25 +20,16 @@
 	github.com/onsi/ginkgo v1.16.5
 	github.com/onsi/gomega v1.37.0
 	github.com/sergi/go-diff v1.3.2-0.20230802210424-5b0b94c5c0d3
->>>>>>> ac96b401
 	github.com/texttheater/golang-levenshtein v1.0.1
 	gopkg.in/yaml.v3 v3.0.1
 )
 
 require (
-<<<<<<< HEAD
-	github.com/BurntSushi/toml v1.4.0 // indirect
-	github.com/fsnotify/fsnotify v1.8.0 // indirect
-	github.com/gonvenience/wrap v1.1.2 // indirect
-	github.com/google/go-cmp v0.7.0 // indirect
-	github.com/kr/pretty v0.2.0 // indirect
-=======
 	github.com/BurntSushi/toml v1.5.0 // indirect
 	github.com/fsnotify/fsnotify v1.9.0 // indirect
 	github.com/gonvenience/idem v0.0.2 // indirect
 	github.com/google/go-cmp v0.7.0 // indirect
 	github.com/kr/text v0.2.0 // indirect
->>>>>>> ac96b401
 	github.com/mattn/go-ciede2000 v0.0.0-20170301095244-782e8c62fec3 // indirect
 	github.com/mattn/go-isatty v0.0.20 // indirect
 	github.com/mitchellh/go-ps v1.0.0 // indirect
@@ -59,20 +37,11 @@
 	github.com/nxadm/tail v1.4.11 // indirect
 	github.com/rogpeppe/go-internal v1.9.0 // indirect
 	github.com/virtuald/go-ordered-json v0.0.0-20170621173500-b18e6e673d74 // indirect
-<<<<<<< HEAD
-	golang.org/x/net v0.37.0 // indirect
-	golang.org/x/sync v0.12.0 // indirect
-	golang.org/x/sys v0.31.0 // indirect
-	golang.org/x/term v0.30.0 // indirect
-	golang.org/x/text v0.23.0 // indirect
-	google.golang.org/protobuf v1.36.6 // indirect
-=======
 	golang.org/x/net v0.38.0 // indirect
 	golang.org/x/sync v0.13.0 // indirect
 	golang.org/x/sys v0.32.0 // indirect
 	golang.org/x/term v0.31.0 // indirect
 	golang.org/x/text v0.24.0 // indirect
->>>>>>> ac96b401
 	gopkg.in/tomb.v1 v1.0.0-20141024135613-dd632973f1e7 // indirect
 	gopkg.in/yaml.v2 v2.4.0 // indirect
 )